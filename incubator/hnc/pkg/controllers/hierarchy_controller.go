/*

Licensed under the Apache License, Version 2.0 (the "License");
you may not use this file except in compliance with the License.
You may obtain a copy of the License at

    http://www.apache.org/licenses/LICENSE-2.0

Unless required by applicable law or agreed to in writing, software
distributed under the License is distributed on an "AS IS" BASIS,
WITHOUT WARRANTIES OR CONDITIONS OF ANY KIND, either express or implied.
See the License for the specific language governing permissions and
limitations under the License.
*/

package controllers

import (
	"context"
	"fmt"
	"reflect"
	"strconv"
	"sync"
	"sync/atomic"

	"github.com/go-logr/logr"
	corev1 "k8s.io/api/core/v1"
	"k8s.io/apimachinery/pkg/api/errors"
	"k8s.io/apimachinery/pkg/types"
	ctrl "sigs.k8s.io/controller-runtime"
	"sigs.k8s.io/controller-runtime/pkg/client"
	"sigs.k8s.io/controller-runtime/pkg/event"
	"sigs.k8s.io/controller-runtime/pkg/handler"
	"sigs.k8s.io/controller-runtime/pkg/reconcile"
	"sigs.k8s.io/controller-runtime/pkg/source"

	api "github.com/kubernetes-sigs/multi-tenancy/incubator/hnc/api/v1alpha1"
	"github.com/kubernetes-sigs/multi-tenancy/incubator/hnc/pkg/forest"
)

// HierarchyReconciler is responsible for determining the forest structure from the Hierarchy CRs,
// as well as ensuring all objects in the forest are propagated correctly when the hierarchy
// changes. It can also set the status of the Hierarchy CRs, as well as (in rare cases) override
// part of its spec (i.e., if a parent namespace no longer exists).
type HierarchyReconciler struct {
	client.Client
	Log logr.Logger

	// Forest is the in-memory data structure that is shared with all other reconcilers.
	// HierarchyReconciler is responsible for keeping it up-to-date, but the other reconcilers
	// use it to determine how to propagate objects.
	Forest *forest.Forest

	// Types is a list of other reconcillers that HierarchyReconciler can call if the hierarchy
	// changes. This will force all objects to be re-propagated.
	//
	// This is probably wildly inefficient, and we can probably make better use of things like
	// owner references to make this better. But for a PoC, it works just fine.
	Types []NamespaceSyncer

	// Affected is a channel of event.GenericEvent (see "Watching Channels" in
	// https://book-v1.book.kubebuilder.io/beyond_basics/controller_watches.html) that is used to
	// enqueue additional namespaces that need updating.
	Affected chan event.GenericEvent

	// These locks prevent more than one goroutine from attempting to reconcile any one namespace a a
	// time. Without this, the forest may stay in sync, but the changes to the apiserver could be
	// committed out of order with no guarantee that the reconciler will be called again.
	namespaceLocks sync.Map

	// reconcileID is used purely to set the "rid" field in the log, so we can tell which log messages
	// were part of the same reconciliation attempt, even if multiple are running parallel (or it's
	// simply hard to tell when one ends and another begins).
	reconcileID int32
}

// NamespaceSyncer syncs various aspects of a namespace. The HierarchyReconciler both implements
// it (so it can be called by NamespaceSyncer) and uses it (to sync the objects in the
// namespace).
type NamespaceSyncer interface {
	SyncNamespace(context.Context, logr.Logger, string) error
}

// +kubebuilder:rbac:groups=hnc.x-k8s.io,resources=hierarchies,verbs=get;list;watch;create;update;patch;delete
// +kubebuilder:rbac:groups=hnc.x-k8s.io,resources=hierarchies/status,verbs=get;update;patch
// +kubebuilder:rbac:groups=core,resources=namespaces,verbs=get;list;watch;update;patch

// Reconcile simply calls SyncNamespace, which can also be called if a namespace is created or
// deleted.
func (r *HierarchyReconciler) Reconcile(req ctrl.Request) (ctrl.Result, error) {
	ctx := context.Background()
	ns := req.NamespacedName.Namespace

	id := r.lockNamespace(ns)
	defer r.unlockNamespace(ns)

	log := r.Log.WithValues("ns", ns, "rid", id)
	return ctrl.Result{}, r.reconcile(ctx, log, ns)
}

func (r *HierarchyReconciler) reconcile(ctx context.Context, log logr.Logger, nm string) error {
	// Get the singleton and namespace.
	inst, nsInst, err := r.getInstances(ctx, log, nm)
	if err != nil {
		return err
	}

	origHC := inst.DeepCopy()
	origNS := nsInst.DeepCopy()

	// If either object exists but is being deleted, we won't update them when we're finished syncing
	// (we should sync our internal data structure anyway just in case something's changed).  I'm not
	// sure if this is the right thing to do but the kubebuilder boilerplate included this case
	// explicitly.
	update := true
	if !inst.GetDeletionTimestamp().IsZero() || !nsInst.GetDeletionTimestamp().IsZero() {
		log.Info("Singleton or namespace are being deleted; will not update")
		update = false
	}

	// Sync the Hierarchy singleton with the in-memory forest.
	r.syncWithForest(log, nsInst, inst)

	// Early exit if we don't need to write anything back.
	if !update {
		return nil
	}

	// Write back if anything's changed.
	if err := r.writeInstances(ctx, log, origHC, inst, origNS, nsInst); err != nil {
		return err
	}

	// Update all the objects in this namespace. We have to do this at least *after* the tree is
	// updated, because if we don't, we could incorrectly think we've propagated the wrong objects
	// from our ancestors, or are propagating the wrong objects to our descendants.
	return r.updateObjects(ctx, log, nm)
}

// syncWithForest synchronizes the in-memory forest with the (in-memory) Hierarchy instance. If any
// *other* namespaces have changed, it enqueues them for later reconciliation. This method is
// guarded by the forest mutex, which means that none of the other namespaces being reconciled will
// be able to proceed until this one is finished. While the results of the reconiliation may not be
// fully written back to the apiserver yet, each namespace is reconciled in isolation (apart from
// the in-memory forest) so this is fine.
func (r *HierarchyReconciler) syncWithForest(log logr.Logger, nsInst *corev1.Namespace, inst *api.HierarchyConfiguration) {
	r.Forest.Lock()
	defer r.Forest.Unlock()
	ns := r.Forest.Get(inst.ObjectMeta.Namespace)

	// Handle missing namespaces. It could be created if it's been requested as a subnamespace.
	if r.onMissingNamespace(log, ns, nsInst) {
		return
	}

	// Clear locally-set conditions in the forest so we can set them to the latest.
	hadCrit := ns.HasCritCondition()
	ns.ClearConditions(forest.Local)

	r.markExisting(log, ns)

	r.syncRequiredChildOf(log, inst, ns)
	r.syncParent(log, inst, ns)

	// Update the list of actual children, then resolve it versus the list of required children.
	r.syncChildren(log, inst, ns)

	r.syncLabel(log, nsInst, ns)

	// Sync all conditions. This should be placed at the end after all conditions are updated.
	r.syncConditions(log, inst, ns, hadCrit)
}

func (r *HierarchyReconciler) onMissingNamespace(log logr.Logger, ns *forest.Namespace, nsInst *corev1.Namespace) bool {
	if nsInst.Name != "" {
		return false
	}

	if !ns.Exists() {
		// The namespace doesn't exist on the server, but it's been requested for a parent. Initialize
		// it so it gets created; once it is, it will be reconciled again.
		if ns.RequiredChildOf != "" {
			log.Info("Will create missing namespace", "forParent", ns.RequiredChildOf)
			nsInst.Name = ns.Name()
		}
		return true
	}

	// Remove it from the forest and notify its relatives
	r.enqueueAffected(log, "relative of deleted namespace", ns.RelativesNames()...)
	ns.UnsetExists()
	log.Info("Removed namespace")
	return true
}

// markExisting marks the namespace as existing. If this is the first time we're reconciling this namespace,
// mark all possible relatives as being affected since they may have been waiting for this namespace.
func (r *HierarchyReconciler) markExisting(log logr.Logger, ns *forest.Namespace) {
	if ns.SetExists() {
		log.Info("Reconciling new namespace")
		r.enqueueAffected(log, "relative of newly created namespace", ns.RelativesNames()...)
		if ns.RequiredChildOf != "" {
			r.enqueueAffected(log, "parent of newly created required subnamespace", ns.RequiredChildOf)
		}
	}
}

func (r *HierarchyReconciler) syncRequiredChildOf(log logr.Logger, inst *api.HierarchyConfiguration, ns *forest.Namespace) {
	if ns.RequiredChildOf == "" {
		return
	}

	switch {
	case inst.Spec.Parent == "":
		log.Info("Required subnamespace: initializing", "parent", ns.RequiredChildOf)
		inst.Spec.Parent = ns.RequiredChildOf
	case inst.Spec.Parent == ns.RequiredChildOf:
		// ok
	default:
		log.Info("Required subnamespace: assigned to wrong parent", "intended", ns.RequiredChildOf, "actual", inst.Spec.Parent)
		r.enqueueAffected(log, "incorrect parent of the subnamespace", inst.Spec.Parent)
		msg := fmt.Sprintf("required child of %s but parent is set to %s", ns.RequiredChildOf, inst.Spec.Parent)
		r.enqueueAffected(log, "wrong parent set as a parent", inst.Spec.Parent)
		ns.SetCondition(forest.Local, api.CritRequiredChildConflict, msg)
	}
}

func (r *HierarchyReconciler) syncParent(log logr.Logger, inst *api.HierarchyConfiguration, ns *forest.Namespace) {
	// Sync this namespace with its current parent.
	var curParent *forest.Namespace
	if inst.Spec.Parent != "" {
		curParent = r.Forest.Get(inst.Spec.Parent)
		if !curParent.Exists() {
			log.Info("Missing parent", "parent", inst.Spec.Parent)
			ns.SetCondition(forest.Local, api.CritParentMissing, "missing parent")
		}
	}

	// Update the in-memory hierarchy if it's changed
	oldParent := ns.Parent()
	if oldParent != curParent {
		log.Info("Updating parent", "old", oldParent.Name(), "new", curParent.Name())
		if err := ns.SetParent(curParent); err != nil {
			log.Info("Couldn't update parent", "reason", err, "parent", inst.Spec.Parent)
			ns.SetCondition(forest.Local, api.CritParentInvalid, err.Error())
		} else {
			// Only call other parts of the hierarchy recursively if this one was successfully updated;
			// otherwise, if you get a cycle, this could get into an infinite loop.
			if oldParent != nil {
				r.enqueueAffected(log, "removed as parent", oldParent.Name())
			}
			if curParent != nil {
				r.enqueueAffected(log, "set as parent", curParent.Name())
			}
		}
	}
}

func (r *HierarchyReconciler) syncLabel(log logr.Logger, nsInst *corev1.Namespace, ns *forest.Namespace) {
	// Depth label only makes sense if there's no error condition.
	if ns.HasCondition() {
		return
	}

	// AncestoryNames includes the namespace itself.
	ancestors := ns.AncestoryNames(nil)
	for i, ancestor := range ancestors {
		labelDepthSuffix := ancestor + ".tree." + metaGroup + "/depth"
		dist := strconv.Itoa(len(ancestors) - i - 1)
		setLabel(nsInst, labelDepthSuffix, dist)
	}

	// All namespaces in its subtree should update the labels as well.
	//
	// TODO: only enqueue these when the parent has changed? We don't need to enqueue this every time
	// the hc is updated for any reason.
	if descendants := ns.DescendantNames(); descendants != nil {
		r.enqueueAffected(log, "update depth label", descendants...)
	}
}

// syncChildren looks at the current list of children and compares it to the children that
// have been marked as required. If any required children are missing, we add them to the in-memory
// forest and enqueue the (missing) child for reconciliation; we also handle various error cases.
func (r *HierarchyReconciler) syncChildren(log logr.Logger, inst *api.HierarchyConfiguration, ns *forest.Namespace) {
	inst.Status.Children = ns.ChildNames()
	// Make a set to make it easy to look up if a child is required or not
	reqSet := map[string]bool{}
	for _, r := range inst.Spec.RequiredChildren {
		reqSet[r] = true
	}

	// Check the list of actual children against the required children
	for _, cn := range inst.Status.Children {
		cns := r.Forest.Get(cn)
		if _, isRequired := reqSet[cn]; isRequired {
			// This is a required child of this namespace
			cns.RequiredChildOf = ns.Name()         // mark in in the forest
			delete(reqSet, cn)                      // remove so we know we found it
			if cns.Exists() && cns.Parent() != ns { // condition if it's assigned elsewhere
				msg := fmt.Sprintf("required subnamespace %s exists but has parent %s", cn, cns.Parent().Name())
				ns.SetCondition(forest.Local, api.CritRequiredChildConflict, msg)
			}
		} else if cns.RequiredChildOf == ns.Name() {
			// This isn't a required child, but it looks like it *used* to be a required child of this
			// namespace. Clear the RequiredChildOf field from the forest to bring our state in line with
			// what's on the apiserver.
			cns.RequiredChildOf = ""
		} else if cns.RequiredChildOf != "" {
			// This appears to be the required child of *another* namespace, and yet it's currently our
			// child! Oops. Add a condition to this namespace so we know we have a child that we
			// shouldn't.
			msg := fmt.Sprintf("child namespace %s should be a child of %s", cn, cns.RequiredChildOf)
			ns.SetCondition(forest.Local, api.CritRequiredChildConflict, msg)
		}
	}

	// Anything that's still in reqSet at this point is a required child, but it doesn't exist as a
	// child of this namespace. There could be one of two reasons: either the namespace hasn't been
	// created (yet), in which case we just need to enqueue it for reconciliation, or else it *also*
	// is claimed by another namespace.
	for cn, _ := range reqSet {
		log.Info("Required child is missing", "child", cn)
		cns := r.Forest.Get(cn)
		// If this child isn't claimed by another parent, claim it and make sure it gets reconciled
		// (which is when it will be created).
		if cns.RequiredChildOf == "" || cns.RequiredChildOf == ns.Name() {
			cns.RequiredChildOf = ns.Name()
			r.enqueueAffected(log, "required child is missing", cn)
			// We expect this to be resolved shortly, but set a condition just in case it's not.
			var msg string
			if !cns.Exists() {
				msg = fmt.Sprintf("required subnamespace %s does not exist", cn)
			} else {
				msg = fmt.Sprintf("required subnamespace %s exists but cannot be set as a child of this namespace", cn)
			}
			ns.SetCondition(forest.Local, api.CritRequiredChildConflict, msg)
		} else {
			// Someone else got it first. This should never happen if the validator is working correctly.
			log.Info("Required child is claimed by another parent", "child", cn, "otherParent", cns.RequiredChildOf)
			msg := fmt.Sprintf("required child namespace %s is already a child namespace of %s", cn, cns.RequiredChildOf)
			ns.SetCondition(forest.Local, api.CritRequiredChildConflict, msg)
		}
	}
}

func (r *HierarchyReconciler) syncConditions(log logr.Logger, inst *api.HierarchyConfiguration, ns *forest.Namespace, hadCrit bool) {
	// Sync critical conditions after all locally-set conditions are updated.
	r.syncCritConditions(log, ns, hadCrit)

	// Convert and pass in-memory conditions to HierarchyConfiguration object.
	inst.Status.Conditions = ns.Conditions(log)
	setCritAncestorCondition(log, inst, ns)
}

// syncCritConditions enqueues the children of a namespace if the existing critical conditions in the
// namespace are gone or critical conditions are newly found.
func (r *HierarchyReconciler) syncCritConditions(log logr.Logger, ns *forest.Namespace, hadCrit bool) {
	hasCrit := ns.HasCritCondition()

	// Early exit if there's no need to enqueue relatives.
	if hadCrit == hasCrit {
		return
	}

	msg := "added"
	if hadCrit == true {
		msg = "removed"
	}
	log.Info("Critical conditions are " + msg)
	r.enqueueAffected(log, "descendant of a namespace with critical conditions "+msg, ns.DescendantNames()...)
}

func setCritAncestorCondition(log logr.Logger, inst *api.HierarchyConfiguration, ns *forest.Namespace) {
	ans := ns.Parent()
	for ans != nil {
		if !ans.HasCritCondition() {
			ans = ans.Parent()
			continue
		}
		log.Info("Ancestor has a critical condition", "ancestor", ans.Name())
<<<<<<< HEAD
		msg := fmt.Sprintf("Propagation paused in the subtree of %s due to a critical condition", ans.Name())
		condition := tenancy.Condition{
			Code:    tenancy.CritAncestor,
=======
		msg := fmt.Sprintf("%s is the most recent ancestor with a critical condition", ans.Name())
		condition := api.Condition{
			Code:    api.CritAncestor,
>>>>>>> 9d27b465
			Msg:     msg,
			Affects: []api.AffectedObject{{Namespace: ans.Name()}},
		}
		inst.Status.Conditions = append(inst.Status.Conditions, condition)
		return
	}
}

// enqueueAffected enqueues all affected namespaces for later reconciliation. This occurs in a
// goroutine so the caller doesn't block; since the reconciler is never garbage-collected, this is
// safe.
func (r *HierarchyReconciler) enqueueAffected(log logr.Logger, reason string, affected ...string) {
	go func() {
		for _, nm := range affected {
			log.Info("Enqueuing for reconcilation", "affected", nm, "reason", reason)
			// The watch handler doesn't care about anything except the metadata.
			inst := &api.HierarchyConfiguration{}
			inst.ObjectMeta.Name = api.Singleton
			inst.ObjectMeta.Namespace = nm
			r.Affected <- event.GenericEvent{Meta: inst}
		}
	}()
}

func (r *HierarchyReconciler) getInstances(ctx context.Context, log logr.Logger, nm string) (inst *api.HierarchyConfiguration, ns *corev1.Namespace, err error) {
	inst, err = r.getSingleton(ctx, nm)
	if err != nil {
		log.Error(err, "Couldn't read singleton")
		return nil, nil, err
	}
	ns, err = r.getNamespace(ctx, nm)
	if err != nil {
		log.Error(err, "Couldn't read namespace")
		return nil, nil, err
	}

	return inst, ns, nil
}

func (r *HierarchyReconciler) writeInstances(ctx context.Context, log logr.Logger, oldHC, newHC *api.HierarchyConfiguration, oldNS, newNS *corev1.Namespace) error {
	if err := r.writeHierarchy(ctx, log, oldHC, newHC); err != nil {
		return err
	}
	if err := r.writeNamespace(ctx, log, oldNS, newNS); err != nil {
		return err
	}
	return nil
}

func (r *HierarchyReconciler) writeHierarchy(ctx context.Context, log logr.Logger, orig, inst *api.HierarchyConfiguration) error {
	if reflect.DeepEqual(orig, inst) {
		return nil
	}

	if inst.CreationTimestamp.IsZero() {
		log.Info("Creating singleton on apiserver")
		if err := r.Create(ctx, inst); err != nil {
			log.Error(err, "while creating on apiserver")
			return err
		}
	} else {
		log.Info("Updating singleton on apiserver")
		if err := r.Update(ctx, inst); err != nil {
			log.Error(err, "while updating apiserver")
			return err
		}
	}

	return nil
}

func (r *HierarchyReconciler) writeNamespace(ctx context.Context, log logr.Logger, orig, inst *corev1.Namespace) error {
	if reflect.DeepEqual(orig, inst) {
		return nil
	}

	if inst.CreationTimestamp.IsZero() {
		log.Info("Creating namespace on apiserver")
		if err := r.Create(ctx, inst); err != nil {
			log.Error(err, "while creating on apiserver")
			return err
		}
	} else {
		log.Info("Updating namespace on apiserver")
		if err := r.Update(ctx, inst); err != nil {
			log.Error(err, "while updating apiserver")
			return err
		}
	}

	return nil
}

// updateObjects calls all type reconcillers in this namespace.
func (r *HierarchyReconciler) updateObjects(ctx context.Context, log logr.Logger, ns string) error {
	for _, tr := range r.Types {
		if err := tr.SyncNamespace(ctx, log, ns); err != nil {
			return err
		}
	}

	return nil
}

// lockNamespace ensures that the controller cannot attempt to reconcile the same namespace more
// than once at a time. When it is finished, a per-namespace lock will be held, which _must_ be
// released by unlockNamespace.
//
// It also return an integral reconciliation ID, which is unsed in logs to disambiguate which
// messages came from which attempt.
func (r *HierarchyReconciler) lockNamespace(nm string) int {
	m, _ := r.namespaceLocks.LoadOrStore(nm, &sync.Mutex{})
	m.(*sync.Mutex).Lock()

	return (int)(atomic.AddInt32(&r.reconcileID, 1))
}

// unlockNamespace releases the per-namespace lock.
func (r *HierarchyReconciler) unlockNamespace(nm string) {
	m, _ := r.namespaceLocks.Load(nm)
	m.(*sync.Mutex).Unlock()
}

// getSingleton returns the singleton if it exists, or creates an empty one if it doesn't.
func (r *HierarchyReconciler) getSingleton(ctx context.Context, nm string) (*api.HierarchyConfiguration, error) {
	nnm := types.NamespacedName{Namespace: nm, Name: api.Singleton}
	inst := &api.HierarchyConfiguration{}
	if err := r.Get(ctx, nnm, inst); err != nil {
		if !errors.IsNotFound(err) {
			return nil, err
		}

		// It doesn't exist - initialize it to a sane initial value.
		inst.ObjectMeta.Name = api.Singleton
		inst.ObjectMeta.Namespace = nm
	}

	return inst, nil
}

// getNamespace returns the namespace if it exists, or returns an invalid, blank, unnamed one if it
// doesn't. This allows it to be trivially identified as a namespace that doesn't exist, and also
// allows us to easily modify it if we want to create it.
func (r *HierarchyReconciler) getNamespace(ctx context.Context, nm string) (*corev1.Namespace, error) {
	ns := &corev1.Namespace{}
	nnm := types.NamespacedName{Name: nm}
	if err := r.Get(ctx, nnm, ns); err != nil {
		if !errors.IsNotFound(err) {
			return nil, err
		}
		return &corev1.Namespace{}, nil
	}
	return ns, nil
}

func (r *HierarchyReconciler) SetupWithManager(mgr ctrl.Manager) error {
	// Maps namespaces to their singletons
	nsMapFn := handler.ToRequestsFunc(
		func(a handler.MapObject) []reconcile.Request {
			return []reconcile.Request{
				{NamespacedName: types.NamespacedName{
					Name:      api.Singleton,
					Namespace: a.Meta.GetName(),
				}},
			}
		})
	return ctrl.NewControllerManagedBy(mgr).
		For(&api.HierarchyConfiguration{}).
		Watches(&source.Channel{Source: r.Affected}, &handler.EnqueueRequestForObject{}).
		Watches(&source.Kind{Type: &corev1.Namespace{}}, &handler.EnqueueRequestsFromMapFunc{ToRequests: nsMapFn}).
		Complete(r)
}<|MERGE_RESOLUTION|>--- conflicted
+++ resolved
@@ -379,15 +379,9 @@
 			continue
 		}
 		log.Info("Ancestor has a critical condition", "ancestor", ans.Name())
-<<<<<<< HEAD
 		msg := fmt.Sprintf("Propagation paused in the subtree of %s due to a critical condition", ans.Name())
-		condition := tenancy.Condition{
-			Code:    tenancy.CritAncestor,
-=======
-		msg := fmt.Sprintf("%s is the most recent ancestor with a critical condition", ans.Name())
 		condition := api.Condition{
 			Code:    api.CritAncestor,
->>>>>>> 9d27b465
 			Msg:     msg,
 			Affects: []api.AffectedObject{{Namespace: ans.Name()}},
 		}
