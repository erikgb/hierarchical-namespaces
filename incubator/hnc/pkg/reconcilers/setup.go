--- conflicted
+++ resolved
@@ -26,48 +26,6 @@
 	hcChan := make(chan event.GenericEvent)
 	hnsChan := make(chan event.GenericEvent)
 
-<<<<<<< HEAD
-	// Create different reconcilers based on if the enableHNSReconciler flag is set or not.
-	if enableHNSReconciler {
-		// Create the HierarchyConfigReconciler with HNSReconciler enabled.
-		hcr := &HierarchyConfigReconciler{
-			Client:               mgr.GetClient(),
-			Log:                  ctrl.Log.WithName("reconcilers").WithName("Hierarchy"),
-			Forest:               f,
-			Affected:             hcChan,
-			HNSReconcilerEnabled: true,
-		}
-
-		// Create HierarchicalNamespaceReconciler.
-		hnsr := &HierarchicalNamespaceReconciler{
-			Client:   mgr.GetClient(),
-			Log:      ctrl.Log.WithName("reconcilers").WithName("HierarchicalNamespace"),
-			forest:   f,
-			hcr:      hcr,
-			Affected: hnsChan,
-		}
-
-		// Set hcr.hnsr after the HNS reconciler is created.
-		hcr.hnsr = hnsr
-		if err := hcr.SetupWithManager(mgr, maxReconciles); err != nil {
-			return fmt.Errorf("cannot create Hierarchy reconciler: %s", err.Error())
-		}
-		if err := hnsr.SetupWithManager(mgr); err != nil {
-			return fmt.Errorf("cannot create HierarchicalNamespace reconciler: %s", err.Error())
-		}
-	} else {
-		// Create the HierarchyConfigReconciler with HNSReconciler disabled.
-		hr := &HierarchyConfigReconciler{
-			Client:               mgr.GetClient(),
-			Log:                  ctrl.Log.WithName("reconcilers").WithName("Hierarchy"),
-			Forest:               f,
-			Affected:             hcChan,
-			HNSReconcilerEnabled: false,
-		}
-		if err := hr.SetupWithManager(mgr, maxReconciles); err != nil {
-			return fmt.Errorf("cannot create Hierarchy reconciler: %s", err.Error())
-		}
-=======
 	// Create the HierarchyConfigReconciler with HNSReconciler enabled.
 	hcr := &HierarchyConfigReconciler{
 		Client:   mgr.GetClient(),
@@ -92,7 +50,6 @@
 	}
 	if err := hnsr.SetupWithManager(mgr); err != nil {
 		return fmt.Errorf("cannot create HierarchicalNamespace reconciler: %s", err.Error())
->>>>>>> 6696e553
 	}
 
 	// Create the ConfigReconciler.
