--- conflicted
+++ resolved
@@ -16,15 +16,10 @@
 	Description   string `yaml:"description"`
 	Remediation   string `yaml:"remediation"`
 	ProfileLevel  int    `yaml:"profileLevel"`
-<<<<<<< HEAD
 	Status        string `yaml:"status"`
 	PreRun        func(string, *kubernetes.Clientset, *kubernetes.Clientset) error
 	Run           func(string, *kubernetes.Clientset, *kubernetes.Clientset) error
-=======
-	PreRun        func(types.RunOptions) error
-	Run           func(types.RunOptions) error
 	PostRun       func(types.RunOptions) error
->>>>>>> cc628b7d
 }
 
 // ReadConfig reads the yaml representation of struct from []file
